package com.twitter.finagle.builder

import scala.collection.mutable.HashSet
import scala.collection.JavaConversions._

import java.util.concurrent.{Executors, LinkedBlockingQueue}
import java.util.logging.Logger
import java.net.SocketAddress
import javax.net.ssl.SSLContext

import org.jboss.netty.bootstrap.ServerBootstrap
import org.jboss.netty.channel._
import org.jboss.netty.channel.socket.nio._
import org.jboss.netty.handler.timeout.IdleStateHandler
import org.jboss.netty.handler.ssl._
import org.jboss.netty.handler.timeout.ReadTimeoutHandler

import com.twitter.util.{Time, Duration}
import com.twitter.conversions.time._

import com.twitter.finagle._
import com.twitter.finagle.channel.{
  WriteCompletionTimeoutHandler, ChannelStatsHandler,
  ChannelRequestStatsHandler}
import com.twitter.finagle.tracing.{TraceReceiver, TracingFilter, NullTraceReceiver}
import com.twitter.finagle.util.Conversions._
import com.twitter.finagle.util._
import com.twitter.finagle.util.Timer._
import com.twitter.util.{Future, Promise, Return, Throw}

import channel.{ChannelClosingHandler, ServiceToChannelHandler, ChannelSemaphoreHandler}
import service.{ExpiringService, TimeoutFilter, StatsFilter}
import stats.{StatsReceiver, NullStatsReceiver}

trait Server {
  /**
   * Close the underlying server gracefully with the given grace
   * period. close() will drain the current channels, waiting up to
   * ``timeout'', after which channels are forcibly closed.
   */
  def close(timeout: Duration = Duration.MaxValue)
}

object ServerBuilder {
  def apply() = new ServerBuilder[Any, Any]()
  def get() = apply()

  val defaultChannelFactory =
    new ReferenceCountedChannelFactory(
      new LazyRevivableChannelFactory(() =>
        new NioServerSocketChannelFactory(
          Executors.newCachedThreadPool(),
          Executors.newCachedThreadPool())))
}

/**
 * A handy Builder for constructing Servers (i.e., binding Services to a port).
 */
case class ServerBuilder[Req, Rep](
<<<<<<< HEAD
  _codec: Option[Codec[Req, Rep]],
  _statsReceiver: Option[StatsReceiver],
  _name: Option[String],
  _sendBufferSize: Option[Int],
  _recvBufferSize: Option[Int],
  _bindTo: Option[SocketAddress],
  _logger: Option[Logger],
  _tls: Option[(String, String)],
  _startTls: Boolean,
  _channelFactory: Option[ReferenceCountedChannelFactory],
  _maxConcurrentRequests: Option[Int],
  _hostConnectionMaxIdleTime: Option[Duration],
  _hostConnectionMaxLifeTime: Option[Duration],
  _requestTimeout: Option[Duration],
  _readTimeout: Option[Duration],
  _writeCompletionTimeout: Option[Duration],
  _traceReceiver: TraceReceiver)
=======
  private val _codec: Option[Codec[Req, Rep]],
  private val _statsReceiver: Option[StatsReceiver],
  private val _name: Option[String],
  private val _sendBufferSize: Option[Int],
  private val _recvBufferSize: Option[Int],
  private val _bindTo: Option[SocketAddress],
  private val _logger: Option[Logger],
  private val _tls: Option[(String, String)],
  private val _startTls: Boolean,
  private val _channelFactory: Option[ReferenceCountedChannelFactory],
  private val _maxConcurrentRequests: Option[Int],
  private val _hostConnectionMaxIdleTime: Option[Duration],
  private val _requestTimeout: Option[Duration],
  private val _readTimeout: Option[Duration],
  private val _writeCompletionTimeout: Option[Duration],
  private val _traceReceiver: TraceReceiver)
>>>>>>> 71a22394
{
  import ServerBuilder._

  def this() = this(
    None,                  // codec
    None,                  // statsReceiver
    None,                  // name
    None,                  // sendBufferSize
    None,                  // recvBufferSize
    None,                  // bindTo
    None,                  // logger
    None,                  // tls
    false,                 // startTls
    None,                  // channelFactory
    None,                  // maxConcurrentRequests
    None,                  // hostConnectionMaxIdleTime
    None,                  // hostConnectionMaxLifeTime
    None,                  // requestTimeout
    None,                  // readTimeout
    None,                  // writeCompletionTimeout
    new NullTraceReceiver  // traceReceiver
  )

  private[this] def options = Seq(
    "codec"                     -> _codec,
    "statsReceiver"             -> _statsReceiver,
    "name"                      -> _name,
    "sendBufferSize"            -> _sendBufferSize,
    "recvBufferSize"            -> _recvBufferSize,
    "bindTo"                    -> _bindTo,
    "logger"                    -> _logger,
    "tls"                       -> _tls,
    "startTls"                  -> Some(_startTls),
    "channelFactory"            -> _channelFactory,
    "maxConcurrentRequests"     -> _maxConcurrentRequests,
    "hostConnectionMaxIdleTime" -> _hostConnectionMaxIdleTime,
    "hostConnectionMaxLifeTime" -> _hostConnectionMaxLifeTime,
    "requestTimeout"            -> _requestTimeout,
    "readTimeout"               -> _readTimeout,
    "writeCompletionTimeout"    -> _writeCompletionTimeout,
    "traceReceiver"             -> Some(_traceReceiver)
  )

  override def toString() = {
    "ServerBuilder(%s)".format(
      options flatMap {
        case (k, Some(v)) => Some("%s=%s".format(k, v))
        case _ => None
      } mkString(", "))
  }

  def codec[Req1, Rep1](codec: Codec[Req1, Rep1]) =
    copy(_codec = Some(codec))

  def reportTo(receiver: StatsReceiver) =
    copy(_statsReceiver = Some(receiver))

  def name(value: String) = copy(_name = Some(value))

  def sendBufferSize(value: Int) = copy(_sendBufferSize = Some(value))
  def recvBufferSize(value: Int) = copy(_recvBufferSize = Some(value))

  def bindTo(address: SocketAddress) =
    copy(_bindTo = Some(address))

  def channelFactory(cf: ReferenceCountedChannelFactory) =
    copy(_channelFactory = Some(cf))

  def logger(logger: Logger) = copy(_logger = Some(logger))

  def tls(certificatePath: String, keyPath: String) =
    copy(_tls = Some((certificatePath, keyPath)))

  def startTls(value: Boolean) =
    copy(_startTls = true)

  def maxConcurrentRequests(max: Int) =
    copy(_maxConcurrentRequests = Some(max))

  def hostConnectionMaxIdleTime(howlong: Duration) =
    copy(_hostConnectionMaxIdleTime = Some(howlong))

  def hostConnectionMaxLifeTime(howlong: Duration) =
    copy(_hostConnectionMaxLifeTime = Some(howlong))

  def requestTimeout(howlong: Duration) =
    copy(_requestTimeout = Some(howlong))

  def readTimeout(howlong: Duration) =
    copy(_readTimeout = Some(howlong))

  def writeCompletionTimeout(howlong: Duration) =
    copy(_writeCompletionTimeout = Some(howlong))

  def traceReceiver(receiver: TraceReceiver) =
    copy(_traceReceiver = receiver)

  private[this] def scopedStatsReceiver =
    _statsReceiver map { sr => _name map (sr.scope(_)) getOrElse sr }

  /**
   * Construct the Server, given the provided Service.
   */
  def build(service: Service[Req, Rep]): Server = build(() => service)

  /**
   * Construct the Server, given the provided ServiceFactory. This
   * is useful if the protocol is stateful (e.g., requires authentication
   * or supports transactions).
   */
  def build(serviceFactory: () => Service[Req, Rep]): Server = {
    val codec = _codec.getOrElse {
      throw new IncompleteSpecification("No codec was specified")
    }

    val cf = _channelFactory getOrElse defaultChannelFactory
    cf.acquire()
    val bs = new ServerBootstrap(new ChannelFactoryToServerChannelFactory(cf))

    bs.setOption("tcpNoDelay", true)
    // bs.setOption("soLinger", 0) // XXX: (TODO)
    bs.setOption("reuseAddress", true)
    _sendBufferSize foreach { s => bs.setOption("sendBufferSize", s) }
    _recvBufferSize foreach { s => bs.setOption("receiveBufferSize", s) }

    // TODO: we need something akin to a max queue depth.
    val queueingChannelHandlerAndGauges =
      _maxConcurrentRequests map { maxConcurrentRequests =>
        val semaphore = new AsyncSemaphore(maxConcurrentRequests)
        val gauges = scopedStatsReceiver.toList flatMap { sr =>
          sr.addGauge("request_concurrency") {
            maxConcurrentRequests - semaphore.numPermitsAvailable
          } :: sr.addGauge("request_queue_size") {
            semaphore.numWaiters
          } :: Nil
        }

        (new ChannelSemaphoreHandler(semaphore), gauges)
      }

    val queueingChannelHandler =
      queueingChannelHandlerAndGauges map { case (q, _) => q }
    val gauges =
      queueingChannelHandlerAndGauges.toList flatMap { case (_, g) => g }

    trait ChannelHandle {
      def drain(): Future[Unit]
      def close()
    }

    val channels = new HashSet[ChannelHandle]

    // We share some filters & handlers for cumulative stats.
    val statsFilter                = scopedStatsReceiver map { new StatsFilter[Req, Rep](_) }
    val channelStatsHandler        = scopedStatsReceiver map { new ChannelStatsHandler(_) }
    val channelRequestStatsHandler = scopedStatsReceiver map { new ChannelRequestStatsHandler(_) }

    bs.setPipelineFactory(new ChannelPipelineFactory {
      def getPipeline = {
        val pipeline = codec.serverPipelineFactory.getPipeline

        _logger foreach { logger =>
          pipeline.addFirst(
            "channelLogger", ChannelSnooper(_name getOrElse "server")(logger.info))
        }

        channelStatsHandler foreach { handler =>
          pipeline.addFirst("channelStatsHandler", handler)
        }

        // XXX/TODO: add stats for both read & write completion
        // timeouts.

        // Note that the timeout is *after* request decoding. This
        // prevents death from clients trying to DoS by slowly
        // trickling in bytes to our (accumulating) codec.
        _readTimeout foreach { howlong =>
          val (timeoutValue, timeoutUnit) = howlong.inTimeUnit
          pipeline.addLast(
            "readTimeout",
            new ReadTimeoutHandler(Timer.defaultNettyTimer, timeoutValue, timeoutUnit))
        }

        _writeCompletionTimeout foreach { howlong =>
          pipeline.addLast(
            "writeCompletionTimeout",
            new WriteCompletionTimeoutHandler(Timer.default, howlong))
        }

        // SSL comes first so that ChannelSnooper gets plaintext
        _tls foreach { case (certificatePath, keyPath) =>
          val sslEngine = Ssl.server(certificatePath, keyPath).createSSLEngine()
          sslEngine.setUseClientMode(false)
          sslEngine.setEnableSessionCreation(true)

          pipeline.addFirst("ssl", new SslHandler(sslEngine, _startTls))
        }

        // Serialization keeps the codecs honest.
        pipeline.addLast(
          "requestSerializing",
          new ChannelSemaphoreHandler(new AsyncSemaphore(1)))

        // Add this after the serialization to get an accurate request
        // count.
        channelRequestStatsHandler foreach { handler =>
          pipeline.addFirst("channelRequestStatsHandler", handler)
        }

        // Add the (shared) queueing handler *after* request
        // serialization as it assumes one outstanding request per
        // channel.
        queueingChannelHandler foreach { pipeline.addLast("queue", _) }

        // Compose the service stack.
        var service = codec.wrapServerChannel(serviceFactory())

        statsFilter foreach { sf =>
          service = sf andThen service
        }

        // We add the idle time after the codec. This ensures that a
        // client couldn't DoS us by sending lots of little messages
        // that don't produce a request object for some time. In other
        // words, the idle time refers to the idle time from the view
        // of the protocol.

        // TODO: can we share closing handler instances with the
        // channelHandler?

        val closingHandler = new ChannelClosingHandler
        pipeline.addLast("closingHandler", closingHandler)
        if (_hostConnectionMaxIdleTime.isDefined || _hostConnectionMaxLifeTime.isDefined) {
          service = new ExpiringService(service, _hostConnectionMaxIdleTime, _hostConnectionMaxLifeTime) {
            override def didExpire() { closingHandler.close() }
          }
        }

        _requestTimeout foreach { duration =>
          service = (new TimeoutFilter(duration)) andThen service
        }

        // This has to go last (ie. first in the stack) so that
        // protocol-specific trace support can override our generic
        // one here.
        service = (new TracingFilter(_traceReceiver)) andThen service

        // Register the channel so we can wait for them for a
        // drain. We close the socket but wait for all handlers to
        // complete (to drain them individually.)  Note: this would be
        // complicated by the presence of pipelining.
        val channelHandler = new ServiceToChannelHandler(
          service, scopedStatsReceiver getOrElse NullStatsReceiver)

        val handle = new ChannelHandle {
          def close() =
            channelHandler.close()
          def drain() = {
            channelHandler.drain()
            channelHandler.onShutdown
          }
        }

        channels.synchronized { channels += handle }
        channelHandler.onShutdown ensure {
          channels.synchronized {
            channels.remove(handle)
          }
        }

        pipeline.addLast("channelHandler", channelHandler)
        pipeline
      }
    })

    val serverChannel = bs.bind(_bindTo.get)
    Timer.default.acquire()
    new Server {
      def close(timeout: Duration = Duration.MaxValue) = {
        // According to NETTY-256, the following sequence of operations
        // has no race conditions.
        //
        //   - close the server socket  (awaitUninterruptibly)
        //   - close all open channels  (awaitUninterruptibly)
        //   - releaseExternalResources
        //
        // We modify this a little bit, to allow for graceful draining,
        // closing open channels only after the grace period.
        //
        // The next step here is to do a half-closed socket: we want to
        // suspend reading, but not writing to a socket.  This may be
        // important for protocols that do any pipelining, and may
        // queue in their codecs.

        // On cursory inspection of the relevant Netty code, this
        // should never block (it is little more than a close() syscall
        // on the FD).
        serverChannel.close().awaitUninterruptibly()

        // At this point, no new channels may be created.
        val joined = Future.join(channels.synchronized { channels toArray } map { _.drain() })

        // Wait for all channels to shut down.
        joined.get(timeout)

        // Force close any remaining connections. Don't wait for
        // success. Buffer channels into an array to avoid
        // deadlocking.
        channels.synchronized { channels toArray } foreach { _.close() }

        // Release any gauges we've created.
        gauges foreach { _.remove() }

        bs.releaseExternalResources()
        Timer.default.stop()
      }

      override def toString = {
        "Server(%s)".format(
          options flatMap {
            case (k, Some(v)) => Some("%s=%s".format(k, v))
            case _ => None
          } mkString(", "))
      }
    }
  }
}<|MERGE_RESOLUTION|>--- conflicted
+++ resolved
@@ -57,25 +57,6 @@
  * A handy Builder for constructing Servers (i.e., binding Services to a port).
  */
 case class ServerBuilder[Req, Rep](
-<<<<<<< HEAD
-  _codec: Option[Codec[Req, Rep]],
-  _statsReceiver: Option[StatsReceiver],
-  _name: Option[String],
-  _sendBufferSize: Option[Int],
-  _recvBufferSize: Option[Int],
-  _bindTo: Option[SocketAddress],
-  _logger: Option[Logger],
-  _tls: Option[(String, String)],
-  _startTls: Boolean,
-  _channelFactory: Option[ReferenceCountedChannelFactory],
-  _maxConcurrentRequests: Option[Int],
-  _hostConnectionMaxIdleTime: Option[Duration],
-  _hostConnectionMaxLifeTime: Option[Duration],
-  _requestTimeout: Option[Duration],
-  _readTimeout: Option[Duration],
-  _writeCompletionTimeout: Option[Duration],
-  _traceReceiver: TraceReceiver)
-=======
   private val _codec: Option[Codec[Req, Rep]],
   private val _statsReceiver: Option[StatsReceiver],
   private val _name: Option[String],
@@ -88,11 +69,11 @@
   private val _channelFactory: Option[ReferenceCountedChannelFactory],
   private val _maxConcurrentRequests: Option[Int],
   private val _hostConnectionMaxIdleTime: Option[Duration],
+  private val _hostConnectionMaxLifeTime: Option[Duration],
   private val _requestTimeout: Option[Duration],
   private val _readTimeout: Option[Duration],
   private val _writeCompletionTimeout: Option[Duration],
   private val _traceReceiver: TraceReceiver)
->>>>>>> 71a22394
 {
   import ServerBuilder._
 
